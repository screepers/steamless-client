--- conflicted
+++ resolved
@@ -45,11 +45,8 @@
     },
     "dependencies": {
         "argparse": "2.0.1",
-<<<<<<< HEAD
+        "chalk": "^5.3.0",
         "ejs": "^3.1.10",
-=======
-        "chalk": "^5.3.0",
->>>>>>> 3f97c87c
         "http-proxy": "1.18.1",
         "js-beautify": "1.14.0",
         "jszip": "3.7.1",
