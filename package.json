--- conflicted
+++ resolved
@@ -1,60 +1,54 @@
 {
-  "name": "screepers-steamless-client",
-  "description": "A browser client for Screeps",
-  "type": "module",
-  "version": "1.8.0",
-  "bin": "dist/index.js",
-  "scripts": {
-    "build": "tsc",
-    "dev": "tsc -w",
-<<<<<<< HEAD
-    "format": "prettier --write .",
-    "lint": "eslint $(git ls-files '*.ts')",
-    "prepare": "tsc",
-    "prepublish": "tsc"
-=======
-    "lint": "eslint $(git ls-files '*.ts')",
-    "prepare": "tsc"
->>>>>>> 489277c0
-  },
-  "repository": {
-    "type": "git",
-    "url": "git+https://github.com/screepers/steamless-client"
-  },
-  "author": "laverdet",
-  "license": "ISC",
-  "bugs": {
-    "url": "https://github.com/screepers/steamless-client/issues"
-  },
-  "homepage": "https://github.com/screepers/steamless-client#readme",
-  "devDependencies": {
-    "@laverdet/eslint-config": "github:laverdet/eslint-config#a12fa0a782425b584992fc937eb0db43642b560a",
-    "@semantic-release/commit-analyzer": "^13.0.0",
-    "@semantic-release/github": "^10.0.6",
-    "@semantic-release/npm": "^12.0.1",
-    "@semantic-release/release-notes-generator": "^14.0.0",
-    "@types/argparse": "2.0.10",
-    "@types/http-proxy": "1.17.7",
-    "@types/js-beautify": "1.13.2",
-    "@types/koa": "2.13.4",
-    "@types/koa-conditional-get": "2.0.0",
-    "@types/node": "16.4.13",
-    "@types/node-fetch": "2.5.12",
-<<<<<<< HEAD
-    "prettier": "^3.3.1",
-=======
->>>>>>> 489277c0
-    "semantic-release": "^24.0.0",
-    "typescript": "4.3.5"
-  },
-  "dependencies": {
-    "argparse": "2.0.1",
-    "http-proxy": "1.18.1",
-    "js-beautify": "1.14.0",
-    "jszip": "3.7.1",
-    "koa": "2.13.1",
-    "koa-conditional-get": "3.0.0",
-    "node-fetch": "2.6.1",
-    "steam-game-path": "github:tiennou/steam-game-path#fix/macos-support-built"
-  }
+    "name": "screepers-steamless-client",
+    "description": "A browser client for Screeps",
+    "type": "module",
+    "version": "1.8.0",
+    "bin": "dist/index.js",
+    "scripts": {
+        "build": "tsc",
+        "dev": "tsc -w",
+        "format": "prettier --write 'src/**/*.ts'",
+        "lint": "eslint src/**/*.ts",
+        "prepare": "tsc"
+    },
+    "repository": {
+        "type": "git",
+        "url": "git+https://github.com/screepers/steamless-client"
+    },
+    "author": "laverdet",
+    "license": "ISC",
+    "bugs": {
+        "url": "https://github.com/screepers/steamless-client/issues"
+    },
+    "homepage": "https://github.com/screepers/steamless-client#readme",
+    "devDependencies": {
+        "@semantic-release/commit-analyzer": "^13.0.0",
+        "@semantic-release/github": "^10.0.6",
+        "@semantic-release/npm": "^12.0.1",
+        "@semantic-release/release-notes-generator": "^14.0.0",
+        "@types/argparse": "2.0.10",
+        "@types/http-proxy": "1.17.7",
+        "@types/js-beautify": "1.13.2",
+        "@types/koa": "2.13.4",
+        "@types/koa-conditional-get": "2.0.0",
+        "@types/node": "16.4.13",
+        "@types/node-fetch": "2.5.12",
+        "@typescript-eslint/eslint-plugin": "^6.18.0",
+        "@typescript-eslint/parser": "^6.18.0",
+        "eslint-config-prettier": "^9.1.0",
+        "eslint-plugin-prettier": "^5.1.2",
+        "prettier": "^3.3.1",
+        "semantic-release": "^24.0.0",
+        "typescript": "4.3.5"
+    },
+    "dependencies": {
+        "argparse": "2.0.1",
+        "http-proxy": "1.18.1",
+        "js-beautify": "1.14.0",
+        "jszip": "3.7.1",
+        "koa": "2.13.1",
+        "koa-conditional-get": "3.0.0",
+        "node-fetch": "2.6.1",
+        "steam-game-path": "github:tiennou/steam-game-path#fix/macos-support-built"
+    }
 }